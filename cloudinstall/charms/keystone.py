--- conflicted
+++ resolved
@@ -24,15 +24,6 @@
 
     charm_name = 'keystone'
     display_name = 'Keystone'
-<<<<<<< HEAD
-    related = ['mysql']
-=======
     related = ['mysql']
 
-    def post_proc(self):
-        self.client.set_config(self.charm_name,
-                               {'admin-password': self.openstack_password(),
-                                'admin-user': 'admin'})
-
-__charm_class__ = CharmKeystone
->>>>>>> 7df2c58b
+__charm_class__ = CharmKeystone