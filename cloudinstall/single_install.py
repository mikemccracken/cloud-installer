--- conflicted
+++ resolved
@@ -71,35 +71,12 @@
 
         render_parts['seed_command'] = self._proxy_pollinate()
 
-<<<<<<< HEAD
-        # Setup proxy
-        http_proxy = self.config.getopt('http_proxy')
-        https_proxy = self.config.getopt('https_proxy')
-        no_proxy = self.config.getopt('no_proxy')
-        if http_proxy:
-            render_parts['http_proxy'] = http_proxy
-        if https_proxy:
-            render_parts['https_proxy'] = https_proxy
-        if no_proxy:
-            render_parts['no_proxy'] = no_proxy
-
-        if self.config.getopt('image_metadata_url'):
-            render_parts['image_metadata_url'] = self.config.getopt(
-                'image_metadata_url')
-        if self.config.getopt('tools_metadata_url'):
-            render_parts['tools_metadata_url'] = self.config.getopt(
-                'tools_metadata_url')
-
-        if self.config.getopt('apt_mirror'):
-            render_parts['apt_mirror'] = self.config.getopt('apt_mirror')
-=======
         for opt in ['http_proxy', 'https_proxy', 'no_proxy',
                     'image_metadata_url', 'tools_metadata_url',
                     'apt_mirror']:
             val = self.config.getopt(opt)
             if val:
                 render_parts[opt] = val
->>>>>>> eb1c9045
 
         dst_file = os.path.join(self.config.cfg_path,
                                 'userdata.yaml')
