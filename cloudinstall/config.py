--- conflicted
+++ resolved
@@ -30,20 +30,14 @@
         ('body', 'white', 'black'),
         ('header_menu', 'light gray', 'dark gray'),
         ('header_title', 'light gray,bold', 'dark magenta'),
-<<<<<<< HEAD
         ('subheading', 'dark gray,bold', 'default'),
-        ('focus',        'white',      'dark gray'),
-        ('dialog',       'black',      'light gray'),
-        ('status_extra',   'light gray,bold',      'dark gray',),
-        ('error',        'white',      'dark red'),
-        ('info', 'light green', 'default'),
-        ('label', 'dark gray', 'default'),
-        ('error_icon',    'light red,bold',      'default'),
-        ('pending_icon_on',    'light blue,bold',      'default'),
-        ('pending_icon',    'dark blue',      'default'),
-        ('success_icon',    'light green',      'default'),
-        ('button', 'dark blue', 'light gray'),
-        ('button_focus', 'light gray', 'dark gray'),
+        # TODO MERGE: item marked 'from head' are changed in master vs
+        # head and need to be reviewed. the uncommented versions of
+        # these three are as they were in master, below
+
+        # from head: ('dialog',       'black',      'light gray'),
+        # from head: ('button', 'dark blue', 'light gray'),
+        # from head: ('button_focus', 'light gray', 'dark gray'),
         ('deploy_highlight_start', 'dark gray', 'light green'),
         ('deploy_highlight_end', 'dark gray', 'dark green'),
         ('disabled_button', 'light gray', 'white'),
@@ -51,7 +45,6 @@
         ('divider_line', 'light gray', 'default'),
         ('filter', 'dark gray,underline', 'white'),
         ('filter_focus', 'dark gray,underline', 'light gray')
-=======
         ('focus', 'white', 'dark gray'),
         ('radio focus', 'white,bold', 'dark magenta'),
         ('input', 'white', 'dark gray'),
@@ -67,7 +60,6 @@
         ('success_icon', 'light green', 'default'),
         ('button', 'white', 'dark gray'),
         ('button focus', 'dark magenta,bold', 'dark gray')
->>>>>>> fa6135af
     ]
 
     def __init__(self):
