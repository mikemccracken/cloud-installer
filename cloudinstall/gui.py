# Copyright 2014, 2015 Canonical, Ltd.
#
# This program is free software: you can redistribute it and/or modify
# it under the terms of the GNU Affero General Public License as
# published by the Free Software Foundation, either version 3 of the
# License, or (at your option) any later version.
#
# This program is distributed in the hope that it will be useful,
# but WITHOUT ANY WARRANTY; without even the implied warranty of
# MERCHANTABILITY or FITNESS FOR A PARTICULAR PURPOSE.  See the
# GNU Affero General Public License for more details.
#
# You should have received a copy of the GNU Affero General Public License
# along with this program.  If not, see <http://www.gnu.org/licenses/>.

""" UI interface to the OpenStack Installer """

from __future__ import unicode_literals
import sys
import logging
import random

import urwid
<<<<<<< HEAD
from urwid import (Text, Columns, Overlay,
=======
from urwid import (Text, Columns, LineBox,
>>>>>>> 42d5ed5e
                   Filler, Frame, WidgetWrap, Button,
                   Pile, Divider)

from cloudinstall.task import Tasker
from cloudinstall import utils
from cloudinstall.ui import (ScrollableWidgetWrap,
                             ScrollableListBox,
                             SelectorWithDescription,
                             PasswordInput,
                             MaasServerInput,
                             LandscapeInput)
from cloudinstall.alarms import AlarmMonitor
from cloudinstall.ui.views import (ErrorView,
<<<<<<< HEAD
                                   ServicesView)
=======
                                   MachineWaitView)
>>>>>>> 42d5ed5e
from cloudinstall.ui.utils import Color, Padding
from cloudinstall.ui.helpscreen import HelpScreen
from cloudinstall.placement.ui import PlacementView
from cloudinstall.placement.ui.add_services_dialog import AddServicesDialog

log = logging.getLogger('cloudinstall.gui')
sys.excepthook = utils.global_exchandler


class Banner(ScrollableWidgetWrap):

    def __init__(self):
        self.text = []
        self.flash_text = Text('', align='center')
        self.BANNER = [
            "",
            "",
            "Ubuntu OpenStack Installer",
            "",
            "By Canonical, Ltd.",
            ""
        ]
        super().__init__(self._create_text())

    def _create_text(self):
        self.text = []
        for line in self.BANNER:
            self._insert_line(line)

        self.text.append(self.flash_text)
        return ScrollableListBox(self.text)

    def _insert_line(self, line):
        text = Text(line, align='center')
        self.text.append(text)

    def flash(self, msg):
        self.flash_text.set_text([('error_major', msg)])

    def flash_reset(self):
        self.flash_text.set_text('')


class NodeInstallWaitMode(WidgetWrap):

    def __init__(self,
                 message="Installer is initializing nodes. Please wait."):
        self.message = message
        super().__init__(self._build_node_waiting())

    def _build_node_waiting(self):
        """ creates a loading screen if nodes do not exist yet """
        text = [Padding.line_break(""),
                Text(self.message, align="center"),
                Padding.line_break("")]

        load_box = [Color.pending_icon_on(Text("\u2581",
                                               align="center")),
                    Color.pending_icon_on(Text("\u2582",
                                               align="center")),
                    Color.pending_icon_on(Text("\u2583",
                                               align="center")),
                    Color.pending_icon_on(Text("\u2584",
                                               align="center")),
                    Color.pending_icon_on(Text("\u2585",
                                               align="center")),
                    Color.pending_icon_on(Text("\u2586",
                                               align="center")),
                    Color.pending_icon_on(Text("\u2587",
                                               align="center")),
                    Color.pending_icon_on(Text("\u2588",
                                               align="center"))]

        # Add loading boxes
        random.shuffle(load_box)
        loading_boxes = []
        loading_boxes.append(('weight', 1, Text('')))
        for i in load_box:
            loading_boxes.append(('pack',
                                  load_box[random.randrange(len(load_box))]))
        loading_boxes.append(('weight', 1, Text('')))
        loading_boxes = Columns(loading_boxes)

        return Filler(Pile(text + [loading_boxes]),
                      valign="middle")


class Header(WidgetWrap):

    TITLE_TEXT = "Ubuntu OpenStack Installer - Dashboard"

    def __init__(self):
        self.text = Text(self.TITLE_TEXT)
        self.widget = Color.frame_header(self.text)
        self.pile = Pile([self.widget, Text("")])
        self.set_show_add_units_hotkey(False)
        super().__init__(self.pile)

    def set_openstack_rel(self, release):
        self.text.set_text("{} ({})".format(self.TITLE_TEXT, release))

    def set_show_add_units_hotkey(self, show):
        self.show_add_units = show
        self.update()

    def update(self):
        if self.show_add_units:
            add_unit_string = '(A)dd Services \N{BULLET}'
        else:
            add_unit_string = ''
        tw = Color.frame_subheader(Text(add_unit_string + ' (H)elp \N{BULLET} '
                                        '(R)efresh \N{BULLET} (Q)uit',
                                        align='center'))
        self.pile.contents[1] = (tw, self.pile.options())


class InstallHeader(WidgetWrap):

    TITLE_TEXT = "Ubuntu Openstack Installer - Software Installation"

    def __init__(self):
        self.text = Text(self.TITLE_TEXT)
        self.widget = Color.frame_header(self.text)
        w = [
            Color.frame_header(self.widget),
            Color.frame_subheader(Text(
                '(Q)uit', align='center'))
        ]
        super().__init__(Pile(w))

    def set_openstack_rel(self, release):
        self.text.set_text("{} ({})".format(
            self.TITLE_TEXT, release))


class StatusBar(WidgetWrap):

    """Displays text."""

    INFO = "[INFO]"
    ERROR = "[ERROR]"
    ARROW = " \u21e8 "

    def __init__(self, text=''):
        self._pending_deploys = Text('')
        self._status_line = Text(text, align="center")
        self._horizon_url = Text('')
        self._jujugui_url = Text('')
        self._openstack_rel = Text('', align="right")
        self._status_extra = self._build_status_extra()
        status = Pile([self._pending_deploys,
                       self._status_extra])
        super().__init__(status)

    def _build_status_extra(self):
        return Color.frame_footer(
            Pile([
                self._horizon_url,
                self._jujugui_url,
                self._openstack_rel,
                self._status_line
            ]))

    def set_dashboard_url(self, ip=None, user=None, password=None):
        """ sets horizon dashboard url """
        text = "Horizon: "
        if not ip:
            text += "(pending)"
        else:
            text += "https://{}/horizon l:{} p:{}".format(
                ip, user, password)
        return self._horizon_url.set_text(text)

    def set_jujugui_url(self, ip=None):
        """ sets juju gui url """
        text = "{0:<21}".format("JujuGUI: ")
        if not ip:
            text += "(pending)"
        else:
            text += "https://{}/".format(ip)
        return self._jujugui_url.set_text(text)

    def message(self, text):
        """Write `text` on the footer."""
        self._status_line.set_text(text)

    def error_message(self, text):
        self.message([('status_error', self.ERROR),
                      self.ARROW + text])

    def info_message(self, text):
        self.message([('status_info', self.INFO),
                      self.ARROW + text])

    def set_pending_deploys(self, pending_deploys):
        if len(pending_deploys) > 0:
            msg = "Pending deploys: " + ", ".join(pending_deploys)
            self._pending_deploys.set_text(msg)
        else:
            self._pending_deploys.set_text('')

    def clear(self):
        """Clear the text."""
        self._w.set_text('')


class StepInfo(WidgetWrap):

    def __init__(self, msg=None):
        if not msg:
            msg = "Processing."
        items = [
            Padding.center_60(Text("Information", align="center")),
            Padding.center_60(
                Divider("\N{BOX DRAWINGS LIGHT HORIZONTAL}", 1, 1)),
            Padding.center_60(Text(msg))
        ]
        super().__init__(Filler(Pile(items), valign='middle'))

    def _build_buttons(self):
        buttons = [
            Padding.line_break(""),
            Color.button_secondary(
                Button("Quit", self.cancel),
                focus_map='button_secondary focus'),
        ]
        return Pile(buttons)

    def cancel(self, button):
        raise SystemExit("Installation cancelled.")


def _check_encoding():
    """Set the Urwid global byte encoding to utf-8.

    Exit the application if, for some reasons, the change does not have effect.
    """
    urwid.set_encoding('utf-8')
    if not urwid.supports_unicode():
        # Note: the following message must only include ASCII characters.
        msg = (
            'Error: your terminal does not seem to support UTF-8 encoding.\n'
            'Please check your locale settings.\n'
            'On Ubuntu, running the following might fix the problem:\n'
            '  sudo locale-gen en_US.UTF-8\n'
            '  sudo dpkg-reconfigure locales'
        )
        sys.exit(msg.encode('ascii'))


class PegasusGUI(WidgetWrap):
    key_conversion_map = {'tab': 'down', 'shift tab': 'up'}

    def __init__(self, header=None, body=None, footer=None):
        _check_encoding()  # Make sure terminal supports utf8
        cb = self.show_exception_message
        utils.register_async_exception_callback(cb)
        self.header = header if header else Header()
        self.body = body if body else Banner()
        self.footer = footer if footer else StatusBar('')

        self.frame = Frame(self.body,
                           header=self.header,
                           footer=self.footer)

        self.services_view = None
        self.placement_view = None
        self.controller = None
        self.machine_wait_view = None
        self.add_services_dialog = None
        super().__init__(self.frame)

    def keypress(self, size, key):
        key = self.key_conversion_map.get(key, key)
        return super().keypress(size, key)

    def focus_next(self):
        if hasattr(self.frame.body, 'scroll_down'):
            self.frame.body.scroll_down()

    def focus_previous(self):
        if hasattr(self.frame.body, 'scroll_up'):
            self.frame.body.scroll_up()

    def focus_first(self):
        if hasattr(self.frame.body, 'scroll_top'):
            self.frame.body.scroll_top()

    def focus_last(self):
        if hasattr(self.frame.body, 'scroll_bottom'):
            self.frame.body.scroll_bottom()

    def show_help_info(self):
        self.controller = self.frame.body
        self.frame.body = HelpScreen()

    def show_step_info(self, msg):
        self.frame.body = StepInfo(msg)

    def show_selector_with_desc(self, title, opts, cb):
        self.frame.body = SelectorWithDescription(title, opts, cb)

    def show_password_input(self, title, cb):
        self.frame.body = PasswordInput(title, cb)

    def show_maas_input(self, title, cb):
        self.frame.body = MaasServerInput(title, cb)

    def show_landscape_input(self, title, cb):
        self.frame.body = LandscapeInput(title, cb)

    def set_pending_deploys(self, pending_charms):
        self.frame.footer.set_pending_deploys(pending_charms)

    def flash(self, msg):
        self.frame.body.flash("{}\N{HORIZONTAL ELLIPSIS}".format(msg))

    def flash_reset(self):
        self.frame.body.flash_reset()

    def status_message(self, text):
        self.frame.footer.message(text)
        self.frame.set_footer(self.frame.footer)

    def status_error_message(self, message):
        self.frame.footer.error_message(message)

    def status_info_message(self, message):
        self.frame.footer.info_message(
            "{}\N{HORIZONTAL ELLIPSIS}".format(message))

    def set_dashboard_url(self, ip, user, password):
        self.frame.footer.set_dashboard_url(ip, user, password)

    def set_jujugui_url(self, ip):
        self.frame.footer.set_jujugui_url(ip)

    def set_openstack_rel(self, release):
        self.frame.header.set_openstack_rel(release)

    def clear_status(self):
        self.frame.footer = None
        self.frame.set_footer(self.frame.footer)

    def render_services_view(self, nodes, juju_state, maas_state, config):
        self.services_view = ServicesView(nodes, juju_state, maas_state,
                                          config)
        self.frame.body = self.services_view
        self.header.set_show_add_units_hotkey(True)
        dc = config.getopt('deploy_complete')
        dcstr = "complete" if dc else "pending"
        rc = config.getopt('relations_complete')
        rcstr = "complete" if rc else "pending"
        ppc = config.getopt('postproc_complete')
        ppcstr = "complete" if ppc else "pending"
        self.status_info_message("Status: Deployments {}, "
                                 "Relations {}, "
                                 "Post-processing {} ".format(dcstr,
                                                              rcstr,
                                                              ppcstr))

    def render_node_install_wait(self, message=None, **kwargs):
        self.frame.body = NodeInstallWaitMode(message, **kwargs)

    def render_placement_view(self, loop, config, cb):
        """ render placement view

        :param cb: deploy callback trigger
        """
        if self.placement_view is None:
            assert self.controller is not None
            pc = self.controller.placement_controller
            self.placement_view = PlacementView(self, pc, loop,
                                                config, cb)
        self.placement_view.update()
        self.frame.body = self.placement_view

    def render_machine_wait_view(self, config):
        if self.machine_wait_view is None:
            self.machine_wait_view = MachineWaitView(
                self, self.current_installer, config)
        self.machine_wait_view.update()
        self.frame.body = self.machine_wait_view

    def render_add_services_dialog(self, deploy_cb, cancel_cb):
        def reset():
            self.add_services_dialog = None

        def cancel():
            reset()
            cancel_cb()

        def deploy():
            reset()
            deploy_cb()

        if self.add_services_dialog is None:
            self.add_services_dialog = AddServicesDialog(self.controller,
                                                         deploy_cb=deploy,
                                                         cancel_cb=cancel)
        self.add_services_dialog.update()
        self.frame.body = Filler(self.add_services_dialog)

    def show_exception_message(self, ex):
        msg = ("A fatal error has occurred: {}\n".format(ex.args[0]))
        log.error(msg)
        self.frame.body = ErrorView(ex.args[0])
        AlarmMonitor.remove_all()

    def select_install_type(self, install_types, cb):
        """ Dialog for selecting installation type
        """
        self.show_selector_with_desc(
            'Select the type of installation to perform',
            install_types,
            cb)

    def __repr__(self):
        return "<Ubuntu OpenStack Installer GUI Interface>"

    def tasker(self, loop, config):
        """ Interface with Tasker class

        :param loop: urwid.Mainloop
        :param dict config: config object
        """
        return Tasker(self, loop, config)

    def exit(self, loop=None):
        """ Provide exit loop helper

        :param loop: Just a placeholder, exit with urwid.
        """
        urwid.ExitMainLoop()<|MERGE_RESOLUTION|>--- conflicted
+++ resolved
@@ -21,11 +21,7 @@
 import random
 
 import urwid
-<<<<<<< HEAD
-from urwid import (Text, Columns, Overlay,
-=======
-from urwid import (Text, Columns, LineBox,
->>>>>>> 42d5ed5e
+from urwid import (Text, Columns,
                    Filler, Frame, WidgetWrap, Button,
                    Pile, Divider)
 
@@ -39,11 +35,8 @@
                              LandscapeInput)
 from cloudinstall.alarms import AlarmMonitor
 from cloudinstall.ui.views import (ErrorView,
-<<<<<<< HEAD
-                                   ServicesView)
-=======
+                                   ServicesView,
                                    MachineWaitView)
->>>>>>> 42d5ed5e
 from cloudinstall.ui.utils import Color, Padding
 from cloudinstall.ui.helpscreen import HelpScreen
 from cloudinstall.placement.ui import PlacementView
